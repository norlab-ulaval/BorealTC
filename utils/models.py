--- conflicted
+++ resolved
@@ -1,6 +1,5 @@
 from __future__ import annotations
 
-import pathlib
 import time
 from typing import TYPE_CHECKING
 
@@ -22,12 +21,9 @@
     ModelCheckpoint,
 )
 from lightning.pytorch.loggers import TensorBoardLogger
-<<<<<<< HEAD
-=======
 
 from pathlib import Path
 
->>>>>>> 63a29bc5
 from sklearn.multiclass import OutputCodeClassifier
 from sklearn.pipeline import make_pipeline
 from sklearn.preprocessing import StandardScaler
@@ -39,7 +35,12 @@
     SpectralNoise,
 )
 from utils.constants import ch_cols, imu_dim, pro_dim
-from utils.datamodule import MCSDataModule, TemporalDataModule, MambaDataModule, MambaDataModuleCombined
+from utils.datamodule import (
+    MCSDataModule,
+    TemporalDataModule,
+    MambaDataModule,
+    MambaDataModuleCombined,
+)
 
 from mamba_ssm.models.mixer_seq_simple import create_block
 
@@ -296,7 +297,7 @@
         self,
         in_size: int,
         num_filters: int,
-        filter_size: int | (int, int),
+        filter_size: int | tuple[int, int],
         num_classes: int,
         n_wind: int,
         n_freq: int,
@@ -559,7 +560,7 @@
         self.focal_loss = focal_loss
         self.focal_loss_alpha = focal_loss_alpha
         self.focal_loss_gamma = focal_loss_gamma
-        
+
         self.d_model_imu = d_model_imu
         self.d_model_pro = d_model_pro
 
@@ -567,15 +568,11 @@
         self.pro_in_layer = nn.Linear(pro_dim, d_model_pro)
 
         self.mamba_block_imu = create_block(
-            d_model=d_model_imu,
-            ssm_cfg=ssm_cfg_imu,
-            norm_epsilon=norm_epsilon
+            d_model=d_model_imu, ssm_cfg=ssm_cfg_imu, norm_epsilon=norm_epsilon
         )
 
         self.mamba_block_pro = create_block(
-            d_model=d_model_pro,
-            ssm_cfg=ssm_cfg_pro,
-            norm_epsilon=norm_epsilon
+            d_model=d_model_pro, ssm_cfg=ssm_cfg_pro, norm_epsilon=norm_epsilon
         )
 
         self.out_layer = nn.Linear(d_model_imu + d_model_pro, num_classes)
@@ -633,7 +630,7 @@
             if len(self._test_classifications) > 1
             else {}
         )
-    
+
     def load_from_checkpoint_transfer_learning(checkpoint_path, num_classes, **kwargs):
         self = MambaTerrain.load_from_checkpoint(checkpoint_path, **kwargs)
 
@@ -643,10 +640,16 @@
         self.out_layer = nn.Linear(self.d_model_imu + self.d_model_pro, num_classes)
         self.num_classes = num_classes
 
-        self._train_accuracy = torchmetrics.classification.Accuracy(task="multiclass", num_classes=num_classes)
-        self._val_accuracy = torchmetrics.classification.Accuracy(task="multiclass", num_classes=num_classes)
-        self._test_accuracy = torchmetrics.classification.Accuracy(task="multiclass", num_classes=num_classes)
-        
+        self._train_accuracy = torchmetrics.classification.Accuracy(
+            task="multiclass", num_classes=num_classes
+        )
+        self._val_accuracy = torchmetrics.classification.Accuracy(
+            task="multiclass", num_classes=num_classes
+        )
+        self._test_accuracy = torchmetrics.classification.Accuracy(
+            task="multiclass", num_classes=num_classes
+        )
+
         return self
 
     def _forward_imu(self, x_imu):
@@ -715,7 +718,7 @@
         else:
             x, target = batch
             pred = self(x)
-        
+
         loss = self.loss(pred, target)
         acc = self._train_accuracy(pred, target)
 
@@ -830,7 +833,7 @@
     random_state: int | None = None,
     test: bool = True,
     checkpoint: Path | None = None,
-    logging: bool = True
+    logging: bool = True,
 ) -> dict:
     # Seed
     L.seed_everything(random_state)
@@ -858,7 +861,7 @@
     focal_loss = mamba_train_opt["focal_loss"]
     focal_loss_alpha = mamba_train_opt["focal_loss_alpha"]
     focal_loss_gamma = mamba_train_opt["focal_loss_gamma"]
-    
+
     num_workers = 8
     persistent_workers = True
 
@@ -873,7 +876,7 @@
             valid_percent=valid_perc,
             batch_size=minibatch_size,
             num_workers=num_workers,
-            persistent_workers=persistent_workers
+            persistent_workers=persistent_workers,
         )
     else:
         datamodule = MambaDataModule(
@@ -898,7 +901,7 @@
             class_weights=None,
             focal_loss=focal_loss,
             focal_loss_alpha=focal_loss_alpha,
-            focal_loss_gamma=focal_loss_gamma
+            focal_loss_gamma=focal_loss_gamma,
         )
     else:
         model = MambaTerrain(
@@ -915,7 +918,7 @@
             class_weights=None,
             focal_loss=focal_loss,
             focal_loss_alpha=focal_loss_alpha,
-            focal_loss_gamma=focal_loss_gamma
+            focal_loss_gamma=focal_loss_gamma,
         )
 
     exp_name = f'terrain_classification_mamba_mw_{description["mw"]}_fold_{description["fold"]}_dataset_{dataset}'
@@ -923,9 +926,7 @@
     logger = TensorBoardLogger("tb_logs", name=exp_name) if logging else False
     callbacks = [
         EarlyStopping(
-            monitor="val_accuracy_epoch",
-            patience=valid_patience,
-            mode="max"
+            monitor="val_accuracy_epoch", patience=valid_patience, mode="max"
         ),
         *custom_callbacks,
     ]
@@ -942,7 +943,7 @@
                 save_top_k=1,
                 save_last=True,
                 mode="max",
-            )
+            ),
         ]
 
     trainer = L.Trainer(
@@ -955,7 +956,7 @@
         gradient_clip_val=gradient_treshold,
         val_check_interval=valid_frequency,
         callbacks=callbacks,
-        enable_checkpointing=logging
+        enable_checkpointing=logging,
     )
 
     trainer.fit(model, datamodule)
@@ -1088,7 +1089,7 @@
     exp_name = f'terrain_classification_cnn_mw_{description["mw"]}_fold_{description["fold"]}_dataset_{dataset}'
     logger = TensorBoardLogger("tb_logs", name=exp_name)
 
-    checkpoint_folder_path = pathlib.Path("checkpoints")
+    checkpoint_folder_path = Path("checkpoints")
     trainer = L.Trainer(
         enable_progress_bar=verbose,
         enable_model_summary=verbose,
@@ -1217,7 +1218,7 @@
     exp_name = f'terrain_classification_{"c" if convolutional else ""}lstm_mw_{description["mw"]}_fold_{description["fold"]}_dataset_{dataset}'
     logger = TensorBoardLogger("tb_logs", name=exp_name)
 
-    checkpoint_folder_path = pathlib.Path("checkpoints")
+    checkpoint_folder_path = Path("checkpoints")
     trainer = L.Trainer(
         enable_progress_bar=verbose,
         enable_model_summary=verbose,
